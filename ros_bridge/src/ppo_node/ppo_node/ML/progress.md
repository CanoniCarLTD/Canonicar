## Watching live training metrics progress

```bash
tensorboard --logdir=/ros_bridge/src/ppo_node/ppo_node/ML/preTrained_PPO_models --bind_all
```

If you want to monitor a specific version runs, simply add /vX.Y.Z - e.g:

```bash
tensorboard --logdir=/ros_bridge/src/ppo_node/ppo_node/ML/preTrained_PPO_models/v3.0.0 --bind_all
```

# Versions

## v1.0.0

### v1.1.0

### v1.1.1

## v2.0.0

- Fixing bugs, returned brake as an action we send, full review of PPO math implementation, removed logs to terminal.

### v2.1.0

- Switched from manually decaying action_std to a learnable log_std, fixed loading metadata.

### v2.1.1

- Added logging of Learned_Action_Std and mean_log_std, commented out KL early stop.
- Also changed save and load metadata to handle log_std.

### v2.1.2

- Modified deterministic settings to include all algorithms and random callings, Modified logging setting.
- An inhanced and imporved reward function is introduced.

### v2.1.3

v2.1.3 is a milestone - From here, We are hoping to do a long training run in order to see an improvement and some good metrics.

- Added a logic for loading a model state dict from a different version/file.

- Checked for correct loading:

```bash
root@----:/ros_bridge# sha256sum "path.../preTrained_PPO_models/v2.1.3/run_20250325_0001/state_dict/actor.pth"
a706b6a722cc69fab66c03bd77d9ed59128959332f5fb6477aa8c8751d5f2a4b  path.../preTrained_PPO_models/v2.1.3/run_20250325_0001/state_dict/actor.pth
root@----:/ros_bridge# sha256sum "path.../preTrained_PPO_models/v2.1.4/run_20250325_0001/state_dict/actor.pth"
a706b6a722cc69fab66c03bd77d9ed59128959332f5fb6477aa8c8751d5f2a4b  path.../preTrained_PPO_models/v2.1.4/run_20250325_0001/state_dict/actor.pth
```

## v3.0.0

- Removed GNSS sensor - Begin new training from scratch

- PPO_INPUT_DIM = 203 -> **198** 


### v3.1.0

- Modified map swapping, Fixed errors regarding to vehicle respawn and destroy sensors function.

### v3.1.1

Changed Hyperparameters:
- LEARN_EVERY_N_STEPS = 128 -> **512**
- EPISODE_LENGTH = 640 -> **1024**
- MINIBATCH_SIZE = 32 -> **64**
- EPISODES = 1e5 -> **1e8** (Negligible at the moment)

### v3.1.2

Changed Hyperparameters:
- LEARN_EVERY_N_STEPS = 512 -> **1024**
- EPISODE_LENGTH = 1024 -> **512**
- NUM_EPOCHS = 6 -> **4**
- ACTOR_LEARNING_RATE = 1e-4 -> **3e-4**
- CRITIC_LEARNING_RATE = 2.5e-4 -> **3e-4**

### v3.2.0

- Changed activation function to tanh (was relu)
- Changed weights initialization to xavier uniform (was kaiming normal)

### v3.2.1

- Removed unnecessary prints

### v3.3.0

- Implemented ground filtering
- Improved Vision Model components

### v3.3.1

- Fixed rewards normalization bug
- Integration of get_logger into ppo_agent
- Fixed store transition order to align all vars storage
- Commented cuda bebug flag (slows down the process when turned on)

Changed Hyperparameters:
- EPISODE_LENGTH = 512 -> **3000**

### v3.3.2

- Lowered upper bound for log_std: log(1.5) -> **log(0.4)**

Changed Hyperparameters:
- ACTOR_LEARNING_RATE = 3e-4 -> **2.5e-4**

### v3.3.3

- Fixed and improved pipeline's workflow.
- Added potential fix for Carla's crash.
- Canceled determinism
- Added gas/brake ratio penalty
<<<<<<< HEAD
- Gas/brake penalty bug fix

=======
- Changed respawn approach into relocating
>>>>>>> 2a9511e3
Changed Hyperparameters:
- DETERMINISTIC_CUDNN = True -> **False**<|MERGE_RESOLUTION|>--- conflicted
+++ resolved
@@ -116,11 +116,8 @@
 - Added potential fix for Carla's crash.
 - Canceled determinism
 - Added gas/brake ratio penalty
-<<<<<<< HEAD
 - Gas/brake penalty bug fix
+- Changed respawn approach into relocating
 
-=======
-- Changed respawn approach into relocating
->>>>>>> 2a9511e3
 Changed Hyperparameters:
 - DETERMINISTIC_CUDNN = True -> **False**